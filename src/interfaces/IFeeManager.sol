--- conflicted
+++ resolved
@@ -16,11 +16,6 @@
 
 	function feeCollector() external view returns (address);
 
-<<<<<<< HEAD
-    function depositRelayerFee(address relayer, address token, uint256 amount) payable external;
-    function withdrawRelayerFee(address token, uint256 amount) external;
-=======
     function depositFee(address owner, address token, uint256 amount) payable external;
     function withdrawFee(address token, uint256 amount) external;
->>>>>>> 78cd8741
 }