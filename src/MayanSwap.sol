// SPDX-License-Identifier: Apache 2

pragma solidity ^0.8.0;

import "@openzeppelin/contracts/token/ERC20/IERC20.sol";
import "@openzeppelin/contracts/token/ERC20/utils/SafeERC20.sol";

import "./interfaces/ITokenBridge.sol";
import "./interfaces/IWormhole.sol";

import "./MayanStructs.sol";
import "./libs/BytesLib.sol";

contract MayanSwap {
	event Redeemed(uint16 indexed emitterChainId, bytes32 indexed emitterAddress, uint64 indexed sequence);

	using SafeERC20 for IERC20;
	using BytesLib for bytes;

	ITokenBridge tokenBridge;
	address guardian;
	address nextGuardian;
	bool paused;

	struct RelayerFees {
		uint64 swapFee;
		uint64 redeemFee;
		uint64 refundFee;
	}

	struct Criteria {
		uint256 transferDeadline;
		uint64 swapDeadline;
		uint64 amountOutMin;
<<<<<<< HEAD
=======
		bool unwrap;
>>>>>>> a46288f5
		uint32 nonce;
	}

	struct Recepient {
		bytes32 mayanAddr;
		uint16 mayanChainId;
<<<<<<< HEAD
=======
		bytes32 auctionAddr;
>>>>>>> a46288f5
		bytes32 destAddr;
		uint16 destChainId;
	}

	constructor(address _tokenBridge) {
		tokenBridge = ITokenBridge(_tokenBridge);
		guardian = msg.sender;
	}

	function swap(RelayerFees memory relayerFees, Recepient memory recepient, bytes32 tokenOutAddr, uint16 tokenOutChainId, Criteria memory criteria, address tokenIn, uint256 amountIn) public payable returns (uint64 sequence) {
		require(paused == false, 'contract is paused');
		require(block.timestamp <= criteria.transferDeadline, 'deadline passed');

		uint8 decimals = decimalsOf(tokenIn);
		uint256 normalizedAmount = normalizeAmount(amountIn, decimals);

		require(relayerFees.swapFee < normalizedAmount, 'swap fee exceeds amount');
		require(relayerFees.redeemFee < criteria.amountOutMin, 'redeem fee exceeds min output');
		require(relayerFees.refundFee < normalizedAmount, 'refund fee exceeds amount');

		amountIn = deNormalizeAmount(normalizedAmount, decimals);

		IERC20(tokenIn).safeTransferFrom(msg.sender, address(this), amountIn);
		IERC20(tokenIn).safeIncreaseAllowance(address(tokenBridge), amountIn);
		uint64 seq1 = tokenBridge.transferTokens{ value: msg.value/2 }(tokenIn, amountIn, recepient.mayanChainId, recepient.mayanAddr, 0, criteria.nonce);

		MayanStructs.Swap memory swapStruct = MayanStructs.Swap({
			payloadID: 1,
<<<<<<< HEAD
			tokenAddress: tokenOutAddr,
			tokenChain: tokenOutChain,
			to: recepient.destAddr,
			toChain: recepient.destChainId,
			from: bytes32(uint256(uint160(msg.sender))),
			fromChain: tokenBridge.chainId(),
=======
			tokenAddr: tokenOutAddr,
			tokenChainId: tokenOutChainId,
			destAddr: recepient.destAddr,
			destChainId: recepient.destChainId,
			sourceAddr: bytes32(uint256(uint160(msg.sender))),
			sourceChainId: tokenBridge.chainId(),
>>>>>>> a46288f5
			sequence: seq1,
			amountOutMin: criteria.amountOutMin,
			deadline: criteria.swapDeadline,
			swapFee: relayerFees.swapFee,
			redeemFee: relayerFees.redeemFee,
			refundFee: relayerFees.refundFee,
			auctionAddr: recepient.auctionAddr,
			unwrapRedeem: criteria.unwrap,
			unwrapRefund: false
		});

		bytes memory encoded = encodeSwap(swapStruct)
			.concat(abi.encodePacked(swapStruct.unwrapRedeem, swapStruct.unwrapRefund));

		sequence = tokenBridge.wormhole().publishMessage{
			value : msg.value/2
		}(criteria.nonce, encoded, tokenBridge.finality());
	}

	function wrapAndSwapETH(RelayerFees memory relayerFees, Recepient memory recepient, bytes32 tokenOutAddr, uint16 tokenOutChainId, Criteria memory criteria) public payable returns (uint64 sequence) {
		require(paused == false, 'contract is paused');
		require(block.timestamp <= criteria.transferDeadline, 'deadline passed');
		uint wormholeFee = tokenBridge.wormhole().messageFee();

		uint256 normalizedAmount = normalizeAmount(msg.value - 2*wormholeFee, 18);
		
		require(relayerFees.swapFee < normalizedAmount, 'swap fee exceeds amount');
		require(relayerFees.redeemFee < criteria.amountOutMin, 'redeem fee exceeds min output');
		require(relayerFees.refundFee < normalizedAmount, 'refund fee exceeds amount');

		uint256 amountIn = deNormalizeAmount(normalizedAmount, 18);

		uint64 seq1 = tokenBridge.wrapAndTransferETH{ value: amountIn + wormholeFee }(recepient.mayanChainId, recepient.mayanAddr, 0, criteria.nonce);

		uint dust = msg.value - 2*wormholeFee - amountIn;
		if (dust > 0) {
			payable(msg.sender).transfer(dust);
		}

		MayanStructs.Swap memory swapStruct = MayanStructs.Swap({
			payloadID: 1,
<<<<<<< HEAD
			tokenAddress: tokenOutAddr,
			tokenChain: tokenOutChain,
			to: recepient.destAddr,
			toChain: recepient.destChainId,
			from: bytes32(uint256(uint160(msg.sender))),
			fromChain: tokenBridge.chainId(),
=======
			tokenAddr: tokenOutAddr,
			tokenChainId: tokenOutChainId,
			destAddr: recepient.destAddr,
			destChainId: recepient.destChainId,
			sourceAddr: bytes32(uint256(uint160(msg.sender))),
			sourceChainId: tokenBridge.chainId(),
>>>>>>> a46288f5
			sequence: seq1,
			amountOutMin: criteria.amountOutMin,
			deadline: criteria.swapDeadline,
			swapFee: relayerFees.swapFee,
			redeemFee: relayerFees.redeemFee,
			refundFee: relayerFees.refundFee,
			auctionAddr: recepient.auctionAddr,
			unwrapRedeem: criteria.unwrap,
			unwrapRefund: true
		});

		bytes memory encoded = encodeSwap(swapStruct)
			.concat(abi.encodePacked(swapStruct.unwrapRedeem, swapStruct.unwrapRefund));

		sequence = tokenBridge.wormhole().publishMessage{
			value : wormholeFee
		}(criteria.nonce, encoded, tokenBridge.finality());
	}

	function redeem(bytes memory encodedVm) public {
		IWormhole.VM memory vm = tokenBridge.wormhole().parseVM(encodedVm);
		ITokenBridge.TransferWithPayload memory transferPayload = tokenBridge.parseTransferWithPayload(vm.payload);
		MayanStructs.Redeem memory redeemPayload = parseRedeemPayload(transferPayload.payload);

		address tokenAddr;
		if (transferPayload.tokenChain == tokenBridge.chainId()) {
			tokenAddr = truncateAddress(transferPayload.tokenAddress);
		} else {
			tokenAddr = tokenBridge.wrappedAsset(transferPayload.tokenChain, transferPayload.tokenAddress);
		}

		uint256 amount = IERC20(tokenAddr).balanceOf(address(this));
		tokenBridge.completeTransferWithPayload(encodedVm);
		amount = IERC20(tokenAddr).balanceOf(address(this)) - amount;

		uint256 relayerFee = deNormalizeAmount(uint256(redeemPayload.relayerFee), decimalsOf(tokenAddr));
		require(amount > relayerFee, 'relayer fee exeeds amount');

		address recepient = truncateAddress(redeemPayload.recepient);

		if (redeemPayload.unwrap && tokenAddr == address(tokenBridge.WETH())) {
			tokenBridge.WETH().withdraw(amount);
			payable(msg.sender).transfer(relayerFee);
			payable(recepient).transfer(amount - relayerFee);
		} else {
			IERC20(tokenAddr).safeTransfer(msg.sender, relayerFee);
			IERC20(tokenAddr).safeTransfer(recepient, amount - relayerFee);
		}

		emit Redeemed(vm.emitterChainId, vm.emitterAddress, vm.sequence);
    }

	function parseRedeemPayload(bytes memory encoded) public pure returns (MayanStructs.Redeem memory r) {
		uint index = 0;

		r.recepient = encoded.toBytes32(index);
		index += 32;

		r.relayerFee = encoded.toUint64(index);
		index += 8;

		if (encoded[index] != bytes1(0)) {
			r.unwrap = true;
		}
	}

	function truncateAddress(bytes32 b) internal pure returns (address) {
		require(bytes12(b) == 0, 'invalid EVM address');
		return address(uint160(uint256(b)));
	}

	function decimalsOf(address token) internal view returns(uint8) {
		(,bytes memory queriedDecimals) = token.staticcall(abi.encodeWithSignature('decimals()'));
		return abi.decode(queriedDecimals, (uint8));
	}

	function normalizeAmount(uint256 amount, uint8 decimals) internal pure returns(uint256) {
		if (decimals > 8) {
			amount /= 10 ** (decimals - 8);
		}
		return amount;
	}

	function deNormalizeAmount(uint256 amount, uint8 decimals) internal pure returns(uint256) {
		if (decimals > 8) {
			amount *= 10 ** (decimals - 8);
		}
		return amount;
	}

	function encodeSwap(MayanStructs.Swap memory s) public pure returns(bytes memory encoded) {
		encoded = abi.encodePacked(
			s.payloadID,
<<<<<<< HEAD
			s.tokenAddress,
			s.tokenChain,
			s.to,
			s.toChain,
			s.from,
			s.fromChain,
=======
			s.tokenAddr,
			s.tokenChainId,
			s.destAddr,
			s.destChainId,
			s.sourceAddr,
			s.sourceChainId,
>>>>>>> a46288f5
			s.sequence,
			s.amountOutMin,
			s.deadline,
			s.swapFee,
			s.redeemFee,
			s.refundFee,
			s.auctionAddr
		);
	}

	function setPause(bool _pause) public {
		require(msg.sender == guardian, 'only guardian');
		paused = _pause;
	}

	function isPaused() public view returns(bool) {
		return paused;
	}

	function changeGuardian(address newGuardian) public {
		require(msg.sender == guardian, 'only guardian');
		nextGuardian = newGuardian;
	}

	function claimGuardian() public {
		require(msg.sender == nextGuardian, 'only next guardian');
		guardian = nextGuardian;
	}

	function sweepToken(address token, uint256 amount, address to) public {
		require(msg.sender == guardian, 'only guardian');
		IERC20(token).safeTransfer(to, amount);
	}

	function sweepEth(uint256 amount, address payable to) public {
		require(msg.sender == guardian, 'only guardian');
		require(to != address(0), 'transfer to the zero address');
		to.transfer(amount);
	}
<<<<<<< HEAD
=======

    receive() external payable {}
>>>>>>> a46288f5
}<|MERGE_RESOLUTION|>--- conflicted
+++ resolved
@@ -32,20 +32,14 @@
 		uint256 transferDeadline;
 		uint64 swapDeadline;
 		uint64 amountOutMin;
-<<<<<<< HEAD
-=======
 		bool unwrap;
->>>>>>> a46288f5
 		uint32 nonce;
 	}
 
 	struct Recepient {
 		bytes32 mayanAddr;
 		uint16 mayanChainId;
-<<<<<<< HEAD
-=======
 		bytes32 auctionAddr;
->>>>>>> a46288f5
 		bytes32 destAddr;
 		uint16 destChainId;
 	}
@@ -74,21 +68,12 @@
 
 		MayanStructs.Swap memory swapStruct = MayanStructs.Swap({
 			payloadID: 1,
-<<<<<<< HEAD
-			tokenAddress: tokenOutAddr,
-			tokenChain: tokenOutChain,
-			to: recepient.destAddr,
-			toChain: recepient.destChainId,
-			from: bytes32(uint256(uint160(msg.sender))),
-			fromChain: tokenBridge.chainId(),
-=======
 			tokenAddr: tokenOutAddr,
 			tokenChainId: tokenOutChainId,
 			destAddr: recepient.destAddr,
 			destChainId: recepient.destChainId,
 			sourceAddr: bytes32(uint256(uint160(msg.sender))),
 			sourceChainId: tokenBridge.chainId(),
->>>>>>> a46288f5
 			sequence: seq1,
 			amountOutMin: criteria.amountOutMin,
 			deadline: criteria.swapDeadline,
@@ -130,21 +115,12 @@
 
 		MayanStructs.Swap memory swapStruct = MayanStructs.Swap({
 			payloadID: 1,
-<<<<<<< HEAD
-			tokenAddress: tokenOutAddr,
-			tokenChain: tokenOutChain,
-			to: recepient.destAddr,
-			toChain: recepient.destChainId,
-			from: bytes32(uint256(uint160(msg.sender))),
-			fromChain: tokenBridge.chainId(),
-=======
 			tokenAddr: tokenOutAddr,
 			tokenChainId: tokenOutChainId,
 			destAddr: recepient.destAddr,
 			destChainId: recepient.destChainId,
 			sourceAddr: bytes32(uint256(uint160(msg.sender))),
 			sourceChainId: tokenBridge.chainId(),
->>>>>>> a46288f5
 			sequence: seq1,
 			amountOutMin: criteria.amountOutMin,
 			deadline: criteria.swapDeadline,
@@ -238,21 +214,12 @@
 	function encodeSwap(MayanStructs.Swap memory s) public pure returns(bytes memory encoded) {
 		encoded = abi.encodePacked(
 			s.payloadID,
-<<<<<<< HEAD
-			s.tokenAddress,
-			s.tokenChain,
-			s.to,
-			s.toChain,
-			s.from,
-			s.fromChain,
-=======
 			s.tokenAddr,
 			s.tokenChainId,
 			s.destAddr,
 			s.destChainId,
 			s.sourceAddr,
 			s.sourceChainId,
->>>>>>> a46288f5
 			s.sequence,
 			s.amountOutMin,
 			s.deadline,
@@ -292,9 +259,6 @@
 		require(to != address(0), 'transfer to the zero address');
 		to.transfer(amount);
 	}
-<<<<<<< HEAD
-=======
 
     receive() external payable {}
->>>>>>> a46288f5
 }