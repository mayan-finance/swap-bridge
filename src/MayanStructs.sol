--- conflicted
+++ resolved
@@ -26,10 +26,7 @@
 		bytes32 recepient;
 		uint64 relayerFee;
 		bool unwrap;
-<<<<<<< HEAD
 		uint64 gasDrop;
-=======
 		bytes customPayload;
->>>>>>> dfde94db
 	}
 }